--- conflicted
+++ resolved
@@ -3320,18 +3320,6 @@
 
 	hlist_for_each_entry(ref, &node->refs, node_entry) {
 		refs++;
-<<<<<<< HEAD
-		if (ref->death) {
-			death++;
-			if (list_empty(&ref->death->work.entry)) {
-				ref->death->work.type = BINDER_WORK_DEAD_BINDER;
-				list_add_tail(&ref->death->work.entry,
-						&ref->proc->todo);
-				wake_up_interruptible(&ref->proc->wait);
-			} else
-				BUG();
-		}
-=======
 
 		if (!ref->death)
 			continue;
@@ -3345,7 +3333,6 @@
 			wake_up_interruptible(&ref->proc->wait);
 		} else
 			BUG();
->>>>>>> 8f0c10ea
 	}
 
 	binder_debug(BINDER_DEBUG_DEAD_BINDER,
