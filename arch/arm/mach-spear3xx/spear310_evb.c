--- conflicted
+++ resolved
@@ -58,18 +58,8 @@
 {
 	unsigned int i;
 
-<<<<<<< HEAD
-	/* padmux initialization, must be done before spear310_init */
-	pmx_driver.mode = NULL;
-	pmx_driver.devs = pmx_devs;
-	pmx_driver.devs_count = ARRAY_SIZE(pmx_devs);
-
-	/* call spear310 machine init function */
-	spear310_init();
-=======
 	/* call spear310 machine init function */
 	spear310_init(NULL, pmx_devs, ARRAY_SIZE(pmx_devs));
->>>>>>> d762f438
 
 	/* Add Platform Devices */
 	platform_add_devices(plat_devs, ARRAY_SIZE(plat_devs));
